--- conflicted
+++ resolved
@@ -16,13 +16,8 @@
 .PHONY: default all binaries gem man clean dev_bootstrap setup
 
 default: all
-<<<<<<< HEAD
-all: gem deb
+all: setup gem deb
 binaries: build/bin/linux-amd64 build/bin/darwin-amd64 build/bin/freebsd-amd64
-=======
-all: setup gem deb
-binaries: build/bin/linux-amd64 build/bin/darwin-amd64
->>>>>>> cb908533
 gem: $(GEM)
 deb: $(DEB)
 man: $(MANFILES)
