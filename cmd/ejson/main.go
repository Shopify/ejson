package main

import (
	"fmt"
	"io"
	"os"
	"runtime"
	"strings"
	"syscall"

	"github.com/urfave/cli"
)

func execManpage(sec, page string) {
	if err := syscall.Exec("/usr/bin/env", []string{"/usr/bin/env", "man", sec, page}, os.Environ()); err != nil {
		fmt.Fprintln(os.Stderr, "Exec error:", err)
	}
	os.Exit(1)
}

func main() {
	// Encryption is expensive. We'd rather burn cycles on many cores than wait.
	runtime.GOMAXPROCS(runtime.NumCPU())

<<<<<<< HEAD
=======
	if runtime.GOOS != "windows" {
		// Rather than using the built-in help printer, display the bundled manpages.
		cli.HelpPrinter = func(w io.Writer, templ string, data interface{}) {
			if cmd, ok := data.(cli.Command); ok {
				switch cmd.Name {
				case "encrypt", "decrypt", "keygen":
					execManpage("1", "ejson-"+cmd.Name)
				}
			}
			execManpage("1", "ejson")
		}
	}

>>>>>>> 4719b8c3
	app := cli.NewApp()
	app.Flags = []cli.Flag{
		cli.StringFlag{
			Name:   "keydir, k",
			Value:  "/opt/ejson/keys",
			Usage:  "Directory containing EJSON keys",
			EnvVar: "EJSON_KEYDIR",
		},
	}
	app.Usage = "manage encrypted secrets using public key encryption"
	app.Version = VERSION
	app.Author = "Burke Libbey"
	app.Email = "burke.libbey@shopify.com"
	app.Commands = []cli.Command{
		{
			Name:      "encrypt",
			ShortName: "e",
			Usage:     "(re-)encrypt one or more EJSON files",
			Action: func(c *cli.Context) {
				if err := encryptAction(c.Args()); err != nil {
					fmt.Fprintln(os.Stderr, "Encryption failed:", err)
					os.Exit(1)
				}
			},
		},
		{
			Name:      "decrypt",
			ShortName: "d",
			Usage:     "decrypt an EJSON file",
			Flags: []cli.Flag{
				cli.StringFlag{
					Name:  "o",
					Usage: "print output to the provided file, rather than stdout",
				},
				cli.BoolFlag{
					Name:  "key-from-stdin",
					Usage: "Read the private key from STDIN",
				},
			},
			Action: func(c *cli.Context) {
				var userSuppliedPrivateKey string
				if c.Bool("key-from-stdin") {
					stdinContent, err := io.ReadAll(os.Stdin)
					if err != nil {
						fmt.Fprintln(os.Stderr, "Failed to read from stdin:", err)
						os.Exit(1)
					}
					userSuppliedPrivateKey = strings.TrimSpace(string(stdinContent))
				}
				if err := decryptAction(c.Args(), c.GlobalString("keydir"), userSuppliedPrivateKey, c.String("o")); err != nil {
					fmt.Fprintln(os.Stderr, "Decryption failed:", err)
					os.Exit(1)
				}
			},
		},
		{
			Name:      "keygen",
			ShortName: "g",
			Usage:     "generate a new EJSON keypair",
			Flags: []cli.Flag{
				cli.BoolFlag{
					Name:  "write, w",
					Usage: "rather than printing both keys, print the public and write the private into the keydir",
				},
			},
			Action: func(c *cli.Context) {
				if err := keygenAction(c.Args(), c.GlobalString("keydir"), c.Bool("write")); err != nil {
					fmt.Fprintln(os.Stderr, "Key generation failed:", err)
					os.Exit(1)
				}
			},
		},
	}
	if err := app.Run(os.Args); err != nil {
		fmt.Fprintln(os.Stderr, "Unexpected failure:", err)
		os.Exit(1)
	}
}<|MERGE_RESOLUTION|>--- conflicted
+++ resolved
@@ -22,22 +22,6 @@
 	// Encryption is expensive. We'd rather burn cycles on many cores than wait.
 	runtime.GOMAXPROCS(runtime.NumCPU())
 
-<<<<<<< HEAD
-=======
-	if runtime.GOOS != "windows" {
-		// Rather than using the built-in help printer, display the bundled manpages.
-		cli.HelpPrinter = func(w io.Writer, templ string, data interface{}) {
-			if cmd, ok := data.(cli.Command); ok {
-				switch cmd.Name {
-				case "encrypt", "decrypt", "keygen":
-					execManpage("1", "ejson-"+cmd.Name)
-				}
-			}
-			execManpage("1", "ejson")
-		}
-	}
-
->>>>>>> 4719b8c3
 	app := cli.NewApp()
 	app.Flags = []cli.Flag{
 		cli.StringFlag{
